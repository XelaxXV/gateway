[package]
name = "gateway"
version = "0.3.0"
authors = ["pguenezan <paul@guenezan.me>"]
edition = "2018"

[dependencies]
hyper = { version = "0.14.16", features = ["full"] }
tokio = { version = "1.16.1", features = ["full"] }
http-body = "0.4.4"
jsonwebtoken = "8.0.1"
serde = { version = "1.0.136", features = ["derive"] }
serde_json = "1.0.78"
serde_yaml = "0.8.23"
bytes = "1.1.0"
lazy_static = "1.4.0"
prometheus = "0.13.0"
regex = "1.5.4"
once_cell = "1.9.0"
http-serde = "1.1.0"
log = "0.4.14"
env_logger = "0.9.0"
kube = { version = "0.68.0", features = ["derive"] }
kube-runtime = "0.68.0"
k8s-openapi = { version = "0.14.0", default-features = false, features = ["v1_21"] }
url = "2.2.2"
schemars = "0.8.8"
futures = "0.3.21"
hyper-tungstenite = "0.5.0"
<<<<<<< HEAD
anyhow = "1.0.53"
=======
tokio-tungstenite = "0.16.1"
>>>>>>> 8d39cc2d
<|MERGE_RESOLUTION|>--- conflicted
+++ resolved
@@ -27,8 +27,5 @@
 schemars = "0.8.8"
 futures = "0.3.21"
 hyper-tungstenite = "0.5.0"
-<<<<<<< HEAD
-anyhow = "1.0.53"
-=======
 tokio-tungstenite = "0.16.1"
->>>>>>> 8d39cc2d
+anyhow = "1.0.53"